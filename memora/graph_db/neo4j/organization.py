--- conflicted
+++ resolved
@@ -6,11 +6,7 @@
 
 from ..base import BaseGraphDB
 
-<<<<<<< HEAD
 from typing import Dict, List
-
-=======
->>>>>>> fb213e35
 
 class Neo4jOrganization(BaseGraphDB):
 
